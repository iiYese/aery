[package]
name = "aery"
<<<<<<< HEAD
version = "0.7.5"
=======
version = "0.8.0"
>>>>>>> d1376bb8
edition = "2021"
authors = ["iiYese iiyese@outlook.com"]
repository = "https://github.com/iiYese/aery"
description = "Non-fragmenting ZST relations for Bevy."
keywords = ["bevy", "relations", "game", "ecs"]
license = "MIT OR Apache-2.0"
readme = "README.md"

# See more keys and their definitions at https://doc.rust-lang.org/cargo/reference/manifest.html

[dependencies]
bevy_app = "0.15"
bevy_derive = "0.15"
bevy_ecs = "0.15"
bevy_hierarchy = "0.15"
bevy_reflect = "0.15"
bevy_log = "0.15"
bevy_utils = "0.15"
smallvec = "1.11.0"
aery_macros = { path = "macros", version = "0.3.0-dev" }
aquamarine = "0.3.2"

[dev-dependencies]
bevy = "0.15"<|MERGE_RESOLUTION|>--- conflicted
+++ resolved
@@ -1,10 +1,6 @@
 [package]
 name = "aery"
-<<<<<<< HEAD
-version = "0.7.5"
-=======
-version = "0.8.0"
->>>>>>> d1376bb8
+version = "0.8.1"
 edition = "2021"
 authors = ["iiYese iiyese@outlook.com"]
 repository = "https://github.com/iiYese/aery"
